package org.zowe.pipelines

import hudson.model.Result
import org.jenkinsci.plugins.pipeline.modeldefinition.Utils

public class NodeJS {
    public static final String BUILD_ARCHIVE_NAME = "BuildArchive.tar.gz"

    // Look up the git version
    private static final String _GIT_REVISION_LOOKUP = "git log -n 1 --pretty=format:%h"

    // CI Skip text
    private static final String _CI_SKIP = "[ci skip]"

    private static final String _SETUP_STAGE_NAME = "Setup"

    /**
     * Store if the setup method was called
     */
    private boolean _setupCalled = false
    private boolean _setupStageCalled = false

    /**
     * Any exception that has been encountered during the execution of the pipeline
     *
     */
    private Exception encounteredException = null

    public String[] adminEmails = []

    // Key is branch name and value is npm tag name
    public Map protectedBranches = [master: 'latest']

    /**
     * Images embedded in notification emails depending on the status of the build
     */
    public Map<String, List<String>> notificationImages = [SUCCESS : ['https://i.imgur.com/ixx5WSq.png', /*happy seal*/
                                                                      'https://i.imgur.com/jiCQkYj.png' /* happy puppy*/],
                                                           UNSTABLE: ['https://i.imgur.com/fV89ZD8.png' /* not sure if*/],
                                                           FAILURE : ['https://i.imgur.com/iQ4DuYL.png' /* this is fine fire */
                                                           ]]

    public Map gitConfig
    public Map publishConfig

    public String defaultBuildHistory = '5'
    public String protectedBranchBuildHistory = '20'

    private boolean _isProtectedBranch = false
    private boolean _shouldSkipRemainingSteps = false
    private boolean _didBuild = false

    def buildOptions = []
    def buildParameters = [] // Build parameter definitions

    // Map of all stages run
    private Map<String, Stage> _stages = [:]

    // Keeps track of the current stage
    private Stage _currentStage

    // The first stage to execute
    private Stage _firstStage

    // Keeps track of the first failing stage
    private Stage _firstFailingStage

    // The build revision at the start of the build
    private String _buildRevision

    def steps

    /**
     * The result string for a successful build
     */
    def BUILD_SUCCESS = 'SUCCESS'

    /**
     * The result string for an unstable build
     */
    def BUILD_UNSTABLE = 'UNSTABLE'

    /**
     * The result string for a failed build
     */
    def BUILD_FAILURE = 'FAILURE'


    NodeJS(steps) { this.steps = steps }

    public void setup() {
        // @TODO Fail if version was manually changed (allow for an override if we need to for some reason)
        _setupCalled = true

        createStage(name: _SETUP_STAGE_NAME, stage: {
            steps.echo "Setup was called first"
        }, isSkipable: false)

        createStage(name: 'Checkout', stage: {
            steps.checkout steps.scm
        }, isSkipable: false)

        createStage(name: 'Check for CI Skip', stage: {
            // We need to keep track of the current commit revision. This is to prevent the condition where
            // the build starts on master and another branch gets merged to master prior to version bump
            // commit taking place. If left unhandled, the version bump could be done on latest master branch
            // code which would already be ahead of this build.
            _buildRevision = steps.sh returnStatus: true, script: NodeJS._GIT_REVISION_LOOKUP

            // This checks for the [ci skip] text. If found, the status code is 0
            def result = steps.sh returnStatus: true, script: 'git log -1 | grep \'.*\\[ci skip\\].*\''
            if (result == 0) {
                steps.echo "\"${NodeJS._CI_SKIP}\" spotted in the git commit. Aborting."
                _shouldSkipRemainingSteps = true
                setResult(Result.NOT_BUILT)
            }
        })

        createStage(name: 'Install Node Package Dependencies', stage: {
            steps.sh "npm install"
        }, isSkipable: false)

    }

    // document later
    // @TODO Enforce that a stage name must be unique or test that it fails on a duplicate name
    public void createStage(Map arguments) {
        // Parse arguments and initialize the stage
        StageArgs args = new StageArgs(arguments)
        Stage stage = new Stage(args: args, name: args.name, order: _stages.size() + 1)

        // Add stage to map
        _stages.putAt(args.name, stage)

        // Set the next stage from the current stage
        if (_currentStage) {
            _currentStage.next = stage
        }

        // If the first stage hasn't been created yet, set it here
        if (!_firstStage) {
            _firstStage = stage
        }

        // Set the new current stage to this stage
        _currentStage = stage

        if (args.isSkipable) {
            // Add the option to the build, this will be called in setup
            buildParameters.push(
                    steps.booleanParam(
                            defaultValue: false,
                            description: "Setting this to true will skip the stage \"${args.name}\"",
                            name: getStageSkipOption(args.name)
                    )
            )
        }
<<<<<<< HEAD

        stage.execute = {
            steps.stage(args.name) {
                steps.timeout(time: args.timeoutVal, unit: args.timeoutUnit) {
                    try {
=======
        try {
            stage.execute = {
                steps.stage(args.name) {
                    steps.timeout(time: args.timeoutVal, unit: args.timeoutUnit) { // @TODO investigate how these closures affect the try catch
>>>>>>> 1dba01da
                        // First check that setup was called first
                        if (!_setupCalled && _firstStage.name.equals(_SETUP_STAGE_NAME)) {
                            steps.error("Pipeline setup not complete, please execute setup() on the instantiated NodeJS class")
                        }
                        // Next check to see if the stage should be skipped
                        else if (stage.isSkippedByParam || _shouldSkipRemainingSteps || args.shouldSkip()) {
                            // @TODO echo out the condition that caused the skip
                            Utils.markStageSkippedForConditional(args.name);
                        }
                        // Run the stage
                        else {
                            steps.echo "Executing stage ${args.name}"

                            stage.wasExecuted = true
                            if (args.isSkipable) {
                                steps.echo "This step can be skipped by setting the `${getStageSkipOption(args.name)}` option to true"
                            }

                            def environment = []

                            // Add items to the environment if needed
                            if (args.environment) {
                                args.environment.each { key, value -> environment.push("${key}=${value}") }
                            }

                            // Run the passed stage with the proper environment variables
                            steps.withEnv(environment) {
                                _closureWrapper(stage) {
                                    args.stage()
                                }
                            }
                        }

                    }
                    catch (e) {
                        // If there was an exception thrown, the build failed. Save the exception we encountered
                        _firstFailingStage = stage
                        setResult(Result.FAILURE)
                        encounteredException = e
                        throw e
                    } finally {
                        stage.endOfStepBuildStatus = steps.currentBuild.currentResult
                    }
                }
            }
<<<<<<< HEAD
        }
=======
        } catch (e) {
            // If there was an exception thrown, the build failed. Save the exception we encountered
            _firstFailingStage = stage // @TODO replace this with the closure call below
            steps.currentBuild.result = BUILD_FAILURE
            encounteredException = e
            throw e
        } finally {
            stage.endOfStepBuildStatus = steps.currentBuild.currentResult
        }
    }

    private void _closureWrapper(Stage stage, Closure closure) {
        try {
            closure()
        } catch (e) {
            if (!_firstFailingStage) {
                // If there was an exception thrown, the build failed. Save the exception we encountered
                _firstFailingStage = stage
            }
            steps.currentBuild.result = BUILD_FAILURE
            encounteredException = e // @TODO place this as part of the stage class

            throw e
        } finally {
            stage.endOfStepBuildStatus = steps.currentBuild.currentResult
        }
>>>>>>> 1dba01da
    }

    // @NamedVariant
    // public void buildStage(
    //     @NamedParam(required = true) String name,
    //     @NamedParam String test = "Hello"
    // ) {
    // Above doesn't work cause of groovy version
    public void buildStage(Map arguments = [:]) {
        // @TODO must happen before testing
        BuildArgs args = new BuildArgs(arguments)

        createStage(arguments + [name: "Build: ${args.name}", stage: {
            if (_didBuild) {
                steps.error "Only one build step is allowed per pipeline."
            }

            // Either use a custom build script or the default npm run build
            if (args.buildOperation) {
                args.buildOperation()
            } else {
                steps.sh 'npm run build'
            }

            steps.sh "tar -czvf ${NodeJS.BUILD_ARCHIVE_NAME} \"${args.output}\""
            steps.archiveArtifacts "${NodeJS.BUILD_ARCHIVE_NAME}"

            // @TODO should probably delete the archive from the workspace as soon
            // @TODO as it gets archived so that we can keep the git status clean

            _didBuild = true
        }])
    }

    public void testStage() {
        // @TODO skipable
        // @TODO can have multiple
        // @TODO must happen before deploy after build
        // @TODO  run in d-bus or not
        // @TODO allow custom test command
        // @TODO archive test results
        createStage(name: "test", stage: {
            steps.echo "FILL THIS OUT"
        })
    }

    public void end() {
        try {

            // First setup the build properties
            def history = defaultBuildHistory;

            // Add protected branch to build options
            if (protectedBranches.containsKey(steps.BRANCH_NAME)) {
                _isProtectedBranch = true;
                history = protectedBranchBuildHistory
                buildOptions.push(steps.disableConcurrentBuilds())
            }

            // Add log rotator to build options
            buildOptions.push(steps.buildDiscarder(steps.logRotator(numToKeepStr: history)))

            // Add any parameters to the build here
            buildOptions.push(steps.parameters(buildParameters))

            steps.properties(buildOptions)

            Stage stage = _firstStage

            while (stage) {
                // Get the parameters for the stage
                if (stage.args.isSkipable) {
                    stage.isSkippedByParam = steps.params[getStageSkipOption(stage.name)]
                }

                stage.execute()
                stage = stage.next
            }
        } finally {
            sendEmailNotification();
        }
    }

    private String getStageSkipOption(String name) {
        return "Skip Stage: ${name}"
    }

    /**
     * Send an email notification about the result of the build to the appropriate users
     */
    public void sendEmailNotification() {
        steps.echo "Sending email notification..."
        steps.stage("Email", {
            def subject = "${steps.currentBuild.currentResult}: Job '${steps.env.JOB_NAME} [${steps.env.BUILD_NUMBER}]'"
            def bodyText = """
                        <h3>${steps.env.JOB_NAME}</h3>
                        <p>Branch: <b>${steps.BRANCH_NAME}</b></p>
                        <p><b>${steps.currentBuild.currentResult}</b></p>
                        <hr>
                        <p>Check console output at <a href="${steps.RUN_DISPLAY_URL}">${steps.env.JOB_NAME} [${
                steps.env.BUILD_NUMBER
            }]</a></p>
                        """

            // add an image reflecting the result
            if (notificationImages.containsKey(steps.currentBuild.currentResult) &&
                    notificationImages[steps.currentBuild.currentResult].size() > 0) {
                def imageList = notificationImages[steps.currentBuild.currentResult];
                def imageIndex = Math.abs(new Random().nextInt() % imageList.size())
                bodyText += "<p><img src=\"" + imageList[imageIndex] + "\" width=\"500\"></p>"
            }

            // Add any details of an exception, if encountered
            if (encounteredException != null) {
                bodyText += "<p>The following exception was encountered during the build: </p>"
                bodyText += "<p>" + encounteredException.toString() + "</p>";
                bodyText += "<p>" + encounteredException.getStackTrace().join("</p><p>") + "</p>";

            }

            List<String> ccList = new ArrayList<String>();
            if (protectedBranches.containsKey(steps.BRANCH_NAME)) {
                // only CC administrators if we are on a protected branch
                for (String email : adminEmails) {
                    ccList.add("cc: " + email);
                }
            }
            try {
                steps.echo bodyText // log out the exception too
                // send the email
                steps.emailext(
                        subject: subject,
                        to: ccList.join(","),
                        body: bodyText,
                        mimeType: "text/html",
                        recipientProviders: [[$class: 'DevelopersRecipientProvider'],
                                             [$class: 'UpstreamComitterRecipientProvider'],
                                             [$class: 'CulpritsRecipientProvider'],
                                             [$class: 'RequesterRecipientProvider']]
                )
            }
            catch (emailException) {
                steps.echo "Exception encountered while attempting to send email!"
                steps.echo emailException.toString();
                steps.echo emailException.getStackTrace().join("\n")
            }
        });
    }


    // Shorthand for setting results
    public void setResult(Result result) {
        steps.currentBuild.result = result
    }
}


// @ToString(includeFields = true, includeNames = true)
class StageArgs {
    String name
    Closure stage
    boolean isSkipable = true
    int timeoutVal = 10
    String timeoutUnit = 'MINUTES'
    Closure shouldSkip = { -> false }
    Map<String, String> environment
}

class BuildArgs extends StageArgs {
    String output = "./lib/"
    String name = "Source"
    Closure buildOperation
}

class Stage {
    String name
    int order // The order of stage execution
    boolean isSkippedByParam = false
    boolean wasExecuted = false
    String endOfStepBuildStatus // The result of the build at the end
    Stage next // The next stage
    StageArgs args
    Closure execute // The closure to execute for the stage
}<|MERGE_RESOLUTION|>--- conflicted
+++ resolved
@@ -155,18 +155,11 @@
                     )
             )
         }
-<<<<<<< HEAD
 
         stage.execute = {
             steps.stage(args.name) {
                 steps.timeout(time: args.timeoutVal, unit: args.timeoutUnit) {
                     try {
-=======
-        try {
-            stage.execute = {
-                steps.stage(args.name) {
-                    steps.timeout(time: args.timeoutVal, unit: args.timeoutUnit) { // @TODO investigate how these closures affect the try catch
->>>>>>> 1dba01da
                         // First check that setup was called first
                         if (!_setupCalled && _firstStage.name.equals(_SETUP_STAGE_NAME)) {
                             steps.error("Pipeline setup not complete, please execute setup() on the instantiated NodeJS class")
@@ -200,10 +193,9 @@
                             }
                         }
 
-                    }
-                    catch (e) {
+                    } catch (e) {
                         // If there was an exception thrown, the build failed. Save the exception we encountered
-                        _firstFailingStage = stage
+                        _firstFailingStage = stage // @TODO replace this with the closure call below
                         setResult(Result.FAILURE)
                         encounteredException = e
                         throw e
@@ -212,17 +204,6 @@
                     }
                 }
             }
-<<<<<<< HEAD
-        }
-=======
-        } catch (e) {
-            // If there was an exception thrown, the build failed. Save the exception we encountered
-            _firstFailingStage = stage // @TODO replace this with the closure call below
-            steps.currentBuild.result = BUILD_FAILURE
-            encounteredException = e
-            throw e
-        } finally {
-            stage.endOfStepBuildStatus = steps.currentBuild.currentResult
         }
     }
 
@@ -234,14 +215,13 @@
                 // If there was an exception thrown, the build failed. Save the exception we encountered
                 _firstFailingStage = stage
             }
-            steps.currentBuild.result = BUILD_FAILURE
+            setResult(Result.FAILURE)
             encounteredException = e // @TODO place this as part of the stage class
 
             throw e
         } finally {
             stage.endOfStepBuildStatus = steps.currentBuild.currentResult
         }
->>>>>>> 1dba01da
     }
 
     // @NamedVariant
