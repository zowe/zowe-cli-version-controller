--- conflicted
+++ resolved
@@ -89,53 +89,13 @@
     NodeJS(steps) { this.steps = steps }
 
     public void setup() {
-<<<<<<< HEAD
-        _setupCalled = true
-
-        createStage(name: 'Setup', stage: {
-            steps.echo "Setting up build configuration"
-
-
-            def history = defaultBuildHistory;
-
-            // Add protected branch to build optionsif (protectedBranches.containsKey(steps.BRANCH_NAME)) {
-                _isProtectedBranch = true;
-                history = protectedBranchBuildHistory
-                buildOptions.push(steps.disableConcurrentBuilds())
-            }
-
-            // Add log rotator to build options
-                buildOptions.push(steps.buildDiscarder(steps.logRotator(numToKeepStr: history)))
-            steps.properties(opts)
-        }, isSkipable: false)
-
-        createStage(name: 'Checkout', stage: {
-            steps.checkout steps.scm
-        }, isSkipable: false)
-
-        createStage(name: 'Check for CI Skip', stage: {
-            // We need to keep track of the current commit revision. This is to prevent the condition where
-            // the build starts on master and another branch gets merged to master prior to version bump
-            // commit taking place. If left unhandled, the version bump could be done on latest master branch
-            // code which would already be ahead of this build.
-            _buildRevision = steps.sh returnStatus: true, script: NodeJS._GIT_REVISION_LOOKUP
-
-            // This checks for the [ci skip] text. If found, the status code is 0
-            def result = steps.sh returnStatus: true, script: 'git log -1 | grep \'.*\\[ci skip\\].*\''
-            if (result == 0) {
-                steps.echo "\"${NodeJS._CI_SKIP}\" spotted in the git commit. Aborting."
-                _shouldSkipRemainingSteps = true
-                setResult(Result.NOT_BUILT)
-            }
-        })
-=======
         // @TODO Fail if version was manually changed (allow for an override if we need to for some reason)
         // @TODO Allow for input to override control variables, takes an array of step names define in the current pipeline and allows for enable or disabling the step. There should also be skippable steps for ones that are automatically generated. For steps we might want to echo how it can be disabled as the first line of output in the step.
         // @TODO Keep each step in maybe a list so that we can see what ran and what didnt as well as the order, also add these to options for skiping
         _setupCalled = true
 
         try {
-            createStage (name: _SETUP_STAGE_NAME, stage: {
+            createStage(name: _SETUP_STAGE_NAME, stage: {
                 steps.echo "Setup was called first"
             }, isSkipable: false)
 
@@ -158,295 +118,270 @@
                     setResult(Result.NOT_BUILT)
                 }
             })
->>>>>>> 26d54a49
-
-        createStage(name: 'Install Node Package Dependencies', stage: {
-            steps.sh "npm install"
-        }, isSkipable: false)
-
-    }
-
-    // document later
-    public void createStage(Map arguments) {
-        // Parse arguments and initialize the stage
-        StageArgs args = new StageArgs(arguments)
-        Stage stage = new Stage(args: args, name: args.name, order: _stages.size() + 1)
-
-        // Add stage to map
-        _stages.putAt(args.name, stage)
-
-        // Set the next stage from the current stage
-        if (_currentStage) {
-            _currentStage.next = stage
-        }
-
-        // If the first stage hasn't been created yet, set it here
-        if (!_firstStage) {
-            _firstStage = stage
-        }
-
-        // Set the new current stage to this stage
-        _currentStage = stage
-
-        if (args.isSkipable) {
-            // Add the option to the build, this will be called in setup
-            buildParameters.push(
-                steps.booleanParam(
-                    defaultValue: false,
-                    description: "Setting this to true will skip the stage \"${args.name}\"",
-                    name: getStageSkipOption(args.name)
+
+            createStage(name: 'Install Node Package Dependencies', stage: {
+                steps.sh "npm install"
+            }, isSkipable: false)
+
+        }
+
+        // document later
+        public void createStage(Map arguments) {
+            // Parse arguments and initialize the stage
+            StageArgs args = new StageArgs(arguments)
+            Stage stage = new Stage(args: args, name: args.name, order: _stages.size() + 1)
+
+            // Add stage to map
+            _stages.putAt(args.name, stage)
+
+            // Set the next stage from the current stage
+            if (_currentStage) {
+                _currentStage.next = stage
+            }
+
+            // If the first stage hasn't been created yet, set it here
+            if (!_firstStage) {
+                _firstStage = stage
+            }
+
+            // Set the new current stage to this stage
+            _currentStage = stage
+
+            if (args.isSkipable) {
+                // Add the option to the build, this will be called in setup
+                buildParameters.push(
+                        steps.booleanParam(
+                                defaultValue: false,
+                                description: "Setting this to true will skip the stage \"${args.name}\"",
+                                name: getStageSkipOption(args.name)
+                        )
                 )
-            )
-        }
-        try {
-            stageInfo.execute = {
-                steps.stage(args.name) {
-
-<<<<<<< HEAD
-=======
-        stage.execute = { 
-            steps.stage(args.name) {
-                try {
->>>>>>> 26d54a49
-                    steps.timeout(time: args.timeoutVal, unit: args.timeoutUnit) {
-                        // First check that setup was called first
-                        if (!_setupCalled && _firstStage.name.equals(_SETUP_STAGE_NAME)) {
-                            steps.error("Pipeline setup not complete, please execute setup() on the instantiated NodeJS class")
-                        } 
-                        // Next check to see if the stage should be skipped
-                        else if (stage.isSkippedByParam || _shouldSkipRemainingSteps || args.shouldSkip()) {
-                            // @TODO echo out the condition that caused the skip
-                            Utils.markStageSkippedForConditional(args.name);
-                        }
-                        // Run the stage
-                        else {
-                            steps.echo "Executing stage ${args.name}"
-
-<<<<<<< HEAD
-                            stageInfo.wasExecuted = true
-
-=======
-                            stage.wasExecuted = true
-                            
->>>>>>> 26d54a49
-                            if (args.isSkipable) { // @TODO FILL STRING OUT
-                                steps.echo "Inform how to skip the step here"
+            }
+            try {
+                stage.execute = {
+                    steps.stage(args.name) {
+                        steps.timeout(time: args.timeoutVal, unit: args.timeoutUnit) {
+                            // First check that setup was called first
+                            if (!_setupCalled && _firstStage.name.equals(_SETUP_STAGE_NAME)) {
+                                steps.error("Pipeline setup not complete, please execute setup() on the instantiated NodeJS class")
                             }
-
-                            def environment = []
-
-                            // Add items to the environment if needed
-                            if (args.environment) {
-                                args.environment.each { key, value -> environment.push("${key}=${value}") }
+                            // Next check to see if the stage should be skipped
+                            else if (stage.isSkippedByParam || _shouldSkipRemainingSteps || args.shouldSkip()) {
+                                // @TODO echo out the condition that caused the skip
+                                Utils.markStageSkippedForConditional(args.name);
                             }
-
-                            // Run the passed stage with the proper environment variables
-                            steps.withEnv(environment) {
-                                args.stage()
+                            // Run the stage
+                            else {
+                                steps.echo "Executing stage ${args.name}"
+
+                                stage.wasExecuted = true
+                                if (args.isSkipable) { // @TODO FILL STRING OUT
+                                    steps.echo "Inform how to skip the step here"
+                                }
+
+                                def environment = []
+
+                                // Add items to the environment if needed
+                                if (args.environment) {
+                                    args.environment.each { key, value -> environment.push("${key}=${value}") }
+                                }
+
+                                // Run the passed stage with the proper environment variables
+                                steps.withEnv(environment) {
+                                    args.stage()
+                                }
                             }
                         }
                     }
-<<<<<<< HEAD
-=======
-                } catch(e) {
-                    _firstFailingStage = stage
-                    throw e
-                } finally {
-                    stage.endOfStepBuildStatus = steps.currentBuild.currentResult
->>>>>>> 26d54a49
-                }
-            }
-        }catch (e) {
-            // If there was an exception thrown, the build failed. Save the exception we encountered
-            _firstFailingStage = stageInfo
-            steps.currentBuild.result = BUILD_FAILURE
-            encounteredException = e
-            throw e
-        } finally {
-            stageInfo.endOfStepBuildStatus = steps.currentBuild.currentResult
-        }
-
-    }
-
-    // @NamedVariant
-    // public void buildStage(
-    //     @NamedParam(required = true) String name,
-    //     @NamedParam String test = "Hello"
-    // ) {
-    // Above doesn't work cause of groovy version
-    public void buildStage(Map arguments = [:]) {
-        // @TODO must happen before testing
-        BuildArgs args = new BuildArgs(arguments)
-
-        createStage(arguments + [name: "Build: ${args.name}", stage: {
-            if (_didBuild) {
-                steps.error "Only one build step is allowed per pipeline."
-            }
-
-            // Either use a custom build script or the default npm run build
-            if (args.buildOperation) {
-                args.buildOperation()
-            } else {
-                steps.sh 'npm run build'
-            }
-
-            steps.sh "tar -czvf ${NodeJS.BUILD_ARCHIVE_NAME} \"${args.output}\""
-            steps.archiveArtifacts "${NodeJS.BUILD_ARCHIVE_NAME}"
-
-            // @TODO should probably delete the archive from the workspace as soon
-            // @TODO as it gets archived so that we can keep the git status clean
-
-            _didBuild = true
-        }])
-    }
-
-    public void testStage() {
-        // @TODO skipable
-        // @TODO can have multiple
-        // @TODO must happen before deploy after build
-        // @TODO  run in d-bus or not
-        // @TODO allow custom test command
-        // @TODO archive test results
-        createStage(name: "test", stage: {
-            steps.echo "FILL THIS OUT"
-        })
-    }
-
-    public void end() {
-        // First setup the build properties
-        def history = defaultBuildHistory;
-
-        // Add protected branch to build options
-        if (protectedBranches.containsKey(steps.BRANCH_NAME)) {
-            _isProtectedBranch = true;
-            history = protectedBranchBuildHistory
-            buildOptions.push(steps.disableConcurrentBuilds())
-        }
-
-        // Add log rotator to build options
-        buildOptions.push(steps.buildDiscarder(steps.logRotator(numToKeepStr: history)))
-
-        // Add any parameters to the build here
-        buildOptions.push(steps.parameters(buildParameters))
-
-        steps.properties(buildOptions)
-
-        Stage stage = _firstStage
-
-        while (stage) {
-            // Get the parameters for the stage
-            if (stage.args.isSkipable) {
-                stage.isSkippedByParam = steps.params[getStageSkipOption(stage.name)]
-            }
-
-            stage.execute()
-            stage = stage.next
-        }
-    }
-
-    private String getStageSkipOption(String name) {
-        return "Skip Stage: ${name}"
-    }
-
-    /**
-     * Send an email notification about the result of the build to the appropriate users
-     */
-    public void sendEmailNotification() {
-        steps.echo "Sending email notification..."
-
-        def subject = "${steps.currentBuild.currentResult}: Job '${steps.env.JOB_NAME} [${steps.env.BUILD_NUMBER}]'"
-        def bodyText = """
+                }
+            } catch (e) {
+                // If there was an exception thrown, the build failed. Save the exception we encountered
+                _firstFailingStage = stage
+                steps.currentBuild.result = BUILD_FAILURE
+                encounteredException = e
+                throw e
+            } finally {
+                stage.endOfStepBuildStatus = steps.currentBuild.currentResult
+            }
+
+        }
+
+        // @NamedVariant
+        // public void buildStage(
+        //     @NamedParam(required = true) String name,
+        //     @NamedParam String test = "Hello"
+        // ) {
+        // Above doesn't work cause of groovy version
+        public void buildStage(Map arguments = [:]) {
+            // @TODO must happen before testing
+            BuildArgs args = new BuildArgs(arguments)
+
+            createStage(arguments + [name: "Build: ${args.name}", stage: {
+                if (_didBuild) {
+                    steps.error "Only one build step is allowed per pipeline."
+                }
+
+                // Either use a custom build script or the default npm run build
+                if (args.buildOperation) {
+                    args.buildOperation()
+                } else {
+                    steps.sh 'npm run build'
+                }
+
+                steps.sh "tar -czvf ${NodeJS.BUILD_ARCHIVE_NAME} \"${args.output}\""
+                steps.archiveArtifacts "${NodeJS.BUILD_ARCHIVE_NAME}"
+
+                // @TODO should probably delete the archive from the workspace as soon
+                // @TODO as it gets archived so that we can keep the git status clean
+
+                _didBuild = true
+            }])
+        }
+
+        public void testStage() {
+            // @TODO skipable
+            // @TODO can have multiple
+            // @TODO must happen before deploy after build
+            // @TODO  run in d-bus or not
+            // @TODO allow custom test command
+            // @TODO archive test results
+            createStage(name: "test", stage: {
+                steps.echo "FILL THIS OUT"
+            })
+        }
+
+        public void end() {
+            try {
+
+                // First setup the build properties
+                def history = defaultBuildHistory;
+
+                // Add protected branch to build options
+                if (protectedBranches.containsKey(steps.BRANCH_NAME)) {
+                    _isProtectedBranch = true;
+                    history = protectedBranchBuildHistory
+                    buildOptions.push(steps.disableConcurrentBuilds())
+                }
+
+                // Add log rotator to build options
+                buildOptions.push(steps.buildDiscarder(steps.logRotator(numToKeepStr: history)))
+
+                // Add any parameters to the build here
+                buildOptions.push(steps.parameters(buildParameters))
+
+                steps.properties(buildOptions)
+
+                Stage stage = _firstStage
+
+                while (stage) {
+                    // Get the parameters for the stage
+                    if (stage.args.isSkipable) {
+                        stage.isSkippedByParam = steps.params[getStageSkipOption(stage.name)]
+                    }
+
+                    stage.execute()
+                    stage = stage.next
+                }
+            } finally {
+                sendEmailNotification();
+            }
+        }
+
+        private String getStageSkipOption(String name) {
+            return "Skip Stage: ${name}"
+        }
+
+        /**
+         * Send an email notification about the result of the build to the appropriate users
+         */
+        public void sendEmailNotification() {
+            steps.echo "Sending email notification..."
+
+            def subject = "${steps.currentBuild.currentResult}: Job '${steps.env.JOB_NAME} [${steps.env.BUILD_NUMBER}]'"
+            def bodyText = """
                         <h3>${steps.env.JOB_NAME}</h3>
                         <p>Branch: <b>${steps.BRANCH_NAME}</b></p>
                         <p><b>${steps.currentBuild.currentResult}</b></p>
                         <hr>
                         <p>Check console output at <a href="${steps.RUN_DISPLAY_URL}">${steps.env.JOB_NAME} [${
-            steps.env.BUILD_NUMBER
-        }]</a></p>
+                steps.env.BUILD_NUMBER
+            }]</a></p>
                         """
 
-        // add an image reflecting the result
-        if (notificationImages.containsKey(steps.currentBuild.currentResult) &&
-                notificationImages[steps.currentBuild.currentResult].size() > 0) {
-            def imageList = notificationImages[steps.currentBuild.currentResult];
-            def imageIndex = Math.abs(new Random().nextInt() % imageList.size())
-            bodyText += "<p><img src=\"" + imageList[imageIndex] + "\" width=\"500\"></p>"
-        }
-
-        // Add any details of an exception, if encountered
-        if (encounteredException != null) {
-            bodyText += "<p>The following exception was encountered during the build: </p>"
-            bodyText += "<p>" + encounteredException.toString() + "</p>";
-            bodyText += "<p>" + encounteredException.getStackTrace().join("</p><p>") + "</p>";
-            steps.echo bodyText // log out the exception too
-        }
-
-        List<String> ccList = new ArrayList<String>();
-        if (protectedBranches.containsKey(steps.BRANCH_NAME)) {
-            // only CC administrators if we are on a protected branch
-            for (String email : adminEmails) {
-                ccList.add("cc: " + email);
-            }
-        }
-        try {
-            // send the email
-            steps.emailext(
-                    subject: subject,
-                    to: ccList.join(","),
-                    body: bodyText,
-                    mimeType: "text/html",
-                    recipientProviders: [[$class: 'DevelopersRecipientProvider'],
-                                         [$class: 'UpstreamComitterRecipientProvider'],
-                                         [$class: 'CulpritsRecipientProvider'],
-                                         [$class: 'RequesterRecipientProvider']]
-            )
-        }
-        catch (emailException) {
-            steps.echo "Exception encountered while attempting to send email!"
-            steps.echo emailException.toString();
-            steps.echo emailException.getStackTrace().join("\n")
+            // add an image reflecting the result
+            if (notificationImages.containsKey(steps.currentBuild.currentResult) &&
+                    notificationImages[steps.currentBuild.currentResult].size() > 0) {
+                def imageList = notificationImages[steps.currentBuild.currentResult];
+                def imageIndex = Math.abs(new Random().nextInt() % imageList.size())
+                bodyText += "<p><img src=\"" + imageList[imageIndex] + "\" width=\"500\"></p>"
+            }
+
+            // Add any details of an exception, if encountered
+            if (encounteredException != null) {
+                bodyText += "<p>The following exception was encountered during the build: </p>"
+                bodyText += "<p>" + encounteredException.toString() + "</p>";
+                bodyText += "<p>" + encounteredException.getStackTrace().join("</p><p>") + "</p>";
+                steps.echo bodyText // log out the exception too
+            }
+
+            List<String> ccList = new ArrayList<String>();
+            if (protectedBranches.containsKey(steps.BRANCH_NAME)) {
+                // only CC administrators if we are on a protected branch
+                for (String email : adminEmails) {
+                    ccList.add("cc: " + email);
+                }
+            }
+            try {
+                // send the email
+                steps.emailext(
+                        subject: subject,
+                        to: ccList.join(","),
+                        body: bodyText,
+                        mimeType: "text/html",
+                        recipientProviders: [[$class: 'DevelopersRecipientProvider'],
+                                             [$class: 'UpstreamComitterRecipientProvider'],
+                                             [$class: 'CulpritsRecipientProvider'],
+                                             [$class: 'RequesterRecipientProvider']]
+                )
+            }
+            catch (emailException) {
+                steps.echo "Exception encountered while attempting to send email!"
+                steps.echo emailException.toString();
+                steps.echo emailException.getStackTrace().join("\n")
+            }
+        }
+
+
+        // Shorthand for setting results
+        public void setResult(Result result) {
+            steps.currentBuild.result = result
         }
     }
 
-    /**
-     * Call this after you have created all of your stages and done all of the work of your pipeline.
-     *
-     * This performs any tear-down steps for the pipeline and send an email notification
-     */
-    public void end() {
-        sendEmailNotification();
+// @ToString(includeFields = true, includeNames = true)
+    class StageArgs {
+        String name
+        Closure stage
+        boolean isSkipable = true
+        int timeoutVal = 10
+        String timeoutUnit = 'MINUTES'
+        Closure shouldSkip = { -> false }
+        Map<String, String> environment
     }
 
-    // Shorthand for setting results
-    public void setResult(Result result) {
-        steps.currentBuild.result = result
+    class BuildArgs extends StageArgs {
+        String output = "./lib/"
+        String name = "Source"
+        Closure buildOperation
     }
-}
-
-// @ToString(includeFields = true, includeNames = true)
-class StageArgs {
-    String name
-    Closure stage
-    boolean isSkipable = true
-    int timeoutVal = 10
-    String timeoutUnit = 'MINUTES'
-    Closure shouldSkip = { -> false }
-    Map<String, String> environment
-}
-
-class BuildArgs extends StageArgs {
-    String output = "./lib/"
-    String name = "Source"
-    Closure buildOperation
-}
-
-class Stage {
-    String name
-    int order // The order of stage execution
-    boolean isSkippedByParam = false
-    boolean wasExecuted = false
-    String endOfStepBuildStatus // The result of the build at the end
-    Stage next // The next stage
-    StageArgs args
-    Closure execute // The closure to execute for the stage
-}+
+    class Stage {
+        String name
+        int order // The order of stage execution
+        boolean isSkippedByParam = false
+        boolean wasExecuted = false
+        String endOfStepBuildStatus // The result of the build at the end
+        Stage next // The next stage
+        StageArgs args
+        Closure execute // The closure to execute for the stage
+    }