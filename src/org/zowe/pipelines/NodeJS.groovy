--- conflicted
+++ resolved
@@ -90,17 +90,17 @@
         createStage(name: 'Setup', stage: {
             steps.echo "Setting up build configuration"
 
-<<<<<<< HEAD
-            def opts = [];
+
             def history = defaultBuildHistory;
 
-            if (protectedBranches.containsKey(steps.BRANCH_NAME)) {
+            // Add protected branch to build optionsif (protectedBranches.containsKey(steps.BRANCH_NAME)) {
                 _isProtectedBranch = true;
                 history = protectedBranchBuildHistory
-                opts.push(steps.disableConcurrentBuilds())
-            }
-
-            opts.push(steps.buildDiscarder(steps.logRotator(numToKeepStr: history)))
+                buildOptions.push(steps.disableConcurrentBuilds())
+            }
+
+            // Add log rotator to build options
+                buildOptions.push(steps.buildDiscarder(steps.logRotator(numToKeepStr: history)))
             steps.properties(opts)
         }, isSkipable: false)
 
@@ -123,41 +123,6 @@
                 setResult(Result.NOT_BUILT)
             }
         })
-=======
-                def history = defaultBuildHistory;
-
-                // Add protected branch to build options
-                if (protectedBranches.containsKey(steps.BRANCH_NAME)) {
-                    _isProtectedBranch = true;
-                    history = protectedBranchBuildHistory
-                    buildOptions.push(steps.disableConcurrentBuilds())
-                }
-
-                // Add log rotator to build options
-                buildOptions.push(steps.buildDiscarder(steps.logRotator(numToKeepStr: history)))
-                steps.properties(opts)
-            }, isSkipable: false)
-
-            createStage(name: 'Checkout', stage: {
-                steps.checkout steps.scm
-            }, isSkipable: false)
-
-            createStage(name: 'Check for CI Skip', stage: {
-                // We need to keep track of the current commit revision. This is to prevent the condition where
-                // the build starts on master and another branch gets merged to master prior to version bump
-                // commit taking place. If left unhandled, the version bump could be done on latest master branch
-                // code which would already be ahead of this build.
-                _buildRevision = steps.sh returnStatus: true, script: NodeJS._GIT_REVISION_LOOKUP
-
-                // This checks for the [ci skip] text. If found, the status code is 0
-                def result = steps.sh returnStatus: true, script: 'git log -1 | grep \'.*\\[ci skip\\].*\''
-                if (result == 0) {
-                    steps.echo "\"${NodeJS._CI_SKIP}\" spotted in the git commit. Aborting."
-                    _shouldSkipRemainingSteps = true
-                    setResult(Result.NOT_BUILT)
-                }
-            })
->>>>>>> ac97c29d
 
         createStage(name: 'Install Node Package Dependencies', stage: {
             steps.sh "npm install"
@@ -192,38 +157,10 @@
                 )
             ])
         }
-<<<<<<< HEAD
         try {
-            steps.stage(args.name) {
-                steps.timeout(time: args.timeoutVal, unit: args.timeoutUnit) {
-                    if (!_setupCalled) {
-                        steps.error("Pipeline setup not complete, please execute setup() on the instantiated NodeJS class")
-                    } else if (stageInfo.isSkippedByParam || _shouldSkipRemainingSteps || args.shouldSkip()) {
-                        Utils.markStageSkippedForConditional(args.name);
-                    } else {
-                        steps.echo "Executing stage ${args.name}"
-
-                        stageInfo.wasExecuted = true
-
-                        if (args.isSkipable) { // @TODO FILL STRING OUT
-                            steps.echo "Inform how to skip the step here"
-                        }
-
-                        def environment = []
-
-                        // Add items to the environment if needed
-                        if (args.environment) {
-                            args.environment.each { key, value -> environment.push("${key}=${value}") }
-                        }
-
-                        // Run the passed stage with the proper environment variables
-                        steps.withEnv(environment) {
-                            args.stage()
-=======
-
-        stageInfo.execute = { 
-            steps.stage(args.name) {
-                try {
+            stageInfo.execute = {
+                steps.stage(args.name) {
+
                     steps.timeout(time: args.timeoutVal, unit: args.timeoutUnit) {
                         if (!_setupCalled) {
                             steps.error("Pipeline setup not complete, please execute setup() on the instantiated NodeJS class")
@@ -233,7 +170,7 @@
                             steps.echo "Executing stage ${args.name}"
 
                             stageInfo.wasExecuted = true
-                            
+
                             if (args.isSkipable) { // @TODO FILL STRING OUT
                                 steps.echo "Inform how to skip the step here"
                             }
@@ -249,17 +186,11 @@
                             steps.withEnv(environment) {
                                 args.stage()
                             }
->>>>>>> ac97c29d
                         }
                     }
-                } catch(e) {
-                    _firstFailingStage = stageInfo
-                    throw e
-                } finally {
-                    stageInfo.endOfStepBuildStatus = steps.currentBuild.currentResult
                 }
             }
-        } catch (e) {
+        }catch (e) {
             // If there was an exception thrown, the build failed. Save the exception we encountered
             _firstFailingStage = stageInfo
             steps.currentBuild.result = BUILD_FAILURE
