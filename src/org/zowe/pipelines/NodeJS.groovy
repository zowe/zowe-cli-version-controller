--- conflicted
+++ resolved
@@ -126,15 +126,6 @@
 
     // document later
     public void createStage(Map arguments) {
-<<<<<<< HEAD
-
-        StageArgs args = new StageArgs(arguments)
-        Stage stageInfo = new Stage(name: args.name, order: _stages.size() + 1)
-
-        // @TODO add stage to map
-        try {
-            steps.stage(args.name) {
-=======
         // Parse arguments and initialize the stage
         StageArgs args = new StageArgs(arguments)
         Stage stageInfo = new Stage(name: args.name, order: _stages.size() + 1)
@@ -160,10 +151,8 @@
                 )
             ])
         }
-
-        steps.stage(args.name) {
-            try {
->>>>>>> f7ccb470
+        try {
+            steps.stage(args.name) {
                 steps.timeout(time: args.timeoutVal, unit: args.timeoutUnit) {
                     if (!_setupCalled) {
                         steps.error("Pipeline setup not complete, please execute setup() on the instantiated NodeJS class")
@@ -173,10 +162,7 @@
                         steps.echo "Executing stage ${args.name}"
 
                         stageInfo.wasExecuted = true
-<<<<<<< HEAD
-=======
-                        
->>>>>>> f7ccb470
+
                         if (args.isSkipable) { // @TODO FILL STRING OUT
                             steps.echo "Inform how to skip the step here"
                         }
@@ -194,19 +180,13 @@
                         }
                     }
                 }
-<<<<<<< HEAD
-=======
-            } catch(e) {
-                _firstFailingStage = stageInfo
-                throw e
-            } finally {
-                stageInfo.endOfStepBuildStatus = steps.currentBuild.currentResult
->>>>>>> f7ccb470
             }
         } catch (e) {
             // If there was an exception thrown, the build failed. Save the exception we encountered
+            _firstFailingStage = stageInfo
             steps.currentBuild.result = BUILD_FAILURE
             encounteredException = e
+            throw e
         } finally {
             stageInfo.endOfStepBuildStatus = steps.currentBuild.currentResult
         }
