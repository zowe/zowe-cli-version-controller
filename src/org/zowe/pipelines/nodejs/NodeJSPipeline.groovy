--- conflicted
+++ resolved
@@ -824,13 +824,8 @@
                 if (protectedBranches.isProtected(branch)) {
                     def branchProps = protectedBranches.get(branch)
 
-<<<<<<< HEAD
-                    branchProps.dependencies.each { npmPackage, version -> steps.sh "npm install --save $npmPackage@$version" }
-                    branchProps.devDependencies.each { npmPackage, version -> steps.sh "npm install --save-dev $npmPackage@$version" }
-=======
                     branchProps.dependencies.each { npmPackage, version -> steps.sh "npm install --save --save-exact $npmPackage@$version" }
                     branchProps.devDependencies.each { npmPackage, version -> steps.sh "npm install --save-dev --save-exact $npmPackage@$version" }
->>>>>>> f33d5b28
 
                     // Commits will be avoided on PRs
                     if (!changeInfo.isPullRequest) {
