/*
 * This program and the accompanying materials are made available under the terms of the
 * Eclipse Public License v2.0 which accompanies this distribution, and is available at
 * https://www.eclipse.org/legal/epl-v20.html
 *
 * SPDX-License-Identifier: EPL-2.0
 *
 * Copyright Contributors to the Zowe Project.
 */

package org.zowe.pipelines.nodejs

import org.jenkinsci.plugins.workflow.steps.FlowInterruptedException
import org.zowe.pipelines.base.ProtectedBranches
import org.zowe.pipelines.base.models.Stage
import org.zowe.pipelines.base.models.StageTimeout
import org.zowe.pipelines.generic.GenericPipeline
import org.zowe.pipelines.generic.arguments.ChangelogStageArguments
import org.zowe.pipelines.generic.exceptions.*
import org.zowe.pipelines.nodejs.arguments.*
import org.zowe.pipelines.nodejs.models.*
import org.zowe.pipelines.nodejs.exceptions.*
import org.zowe.pipelines.nodejs.enums.LernaFilter

import java.util.concurrent.TimeUnit

/**
 * Extends the functionality available in the {@link org.zowe.pipelines.generic.GenericPipeline} class.
 * This class adds more advanced functionality to build, test, and deploy your application.
 *
 * <dl><dt><b>Required Plugins:</b></dt><dd>
 * The following plugins are required:
 *
 * <ul>
 *     <li>All plugins listed at {@link org.zowe.pipelines.generic.GenericPipeline}</li>
 *     <li><a href="https://plugins.jenkins.io/pipeline-utility-steps">Pipeline Utility Steps</a></li>
 *     <li><a href="https://plugins.jenkins.io/pipeline-input-step">Pipeline: Input Step</a></li>
 * </ul>
 * </dd></dl>
 *
 * <pre>
 * {@literal @}Library('fill this out according to your setup') import org.zowe.pipelines.nodejs.NodeJSPipeline
 *
 * node('pipeline-node') {
 *     // Create the runner and pass the methods available to the workflow script to the runner
 *     NodeJSPipeline pipeline = new NodeJSPipeline(this)
 *
 *     // Set your config up before calling setup
 *     pipeline.admins.add("userid1", "userid2", "userid3")
 *
 *     pipeline.protectedBranches.addMap([
 *         [name: "master", tag: "daily", prerelease: "alpha"],
 *         [name: "beta", tag: "beta", prerelease: "beta"],
 *         [name: "dummy", tag: "dummy", autoDeploy: true],
 *         [name: "latest", tag: "latest"],
 *         [name: "lts-incremental", tag: "lts-incremental", level: SemverLevel.MINOR],
 *         [name: "lts-stable", tag: "lts-stable", level: SemverLevel.PATCH]
 *     ])
 *
 *     pipeline.gitConfig = [
 *         email: 'robot-user@example.com',
 *         credentialsId: 'robot-user'
 *     ]
 *
 *     pipeline.publishConfig = [
 *         email: nodejs.gitConfig.email,
 *         credentialsId: 'robot-user'
 *     ]
 *
 *     pipeline.registryConfig = [
 *         [email: 'email@example.com', credentialsId: 'credentials-id'],
 *         [url: 'https://registry.com', email: 'email@example.com', credentialsId: 'credentials-id']
 *         [url: 'https://registry.com', email: 'email@example.com', credentialsId: 'credentials-id', scope: '@myOrg']
 *     ]
 *
 *     // MUST BE CALLED FIRST
 *     pipeline.setup()
 *
 *     // Create custom stages for your build like this
 *     pipeline.createStage(name: 'Some Stage", stage: {
 *         echo "This is my stage"
 *     })
 *
 *     // Run a build
 *     pipeline.build()               ///////////////////////////////////////////////////
 *                                    //                                               //
 *     // Run a test                  //                                               //
 *     pipeline.test()                // Provide required parameters in your pipeline. //
 *                                    //                                               //
 *     // Deploy your application     //                                               //
 *     pipeline.deploy()              ///////////////////////////////////////////////////
 *
 *     // MUST BE CALLED LAST
 *     pipeline.end()
 * }
 * </pre>
 *
 * <p>In the example above, the stages will run on a node labeled {@code 'pipeline-node'}. You must
 * define the node where your pipeline will execute. This node must have the ability to execute an
 * <a href="https://en.wikipedia.org/wiki/Expect">Expect Script</a>.</p>
 */
class NodeJSPipeline extends GenericPipeline {
    /**
     * This is the id of the approver saved when the pipeline auto approves the deploy.
     */
    static final String AUTO_APPROVE_ID = "[PIPELINE_AUTO_APPROVE]"

    /**
     * This is the id of the approver saved when the pipeline auto approves the deploy because
     * of a timeout.
     */
    static final String TIMEOUT_APPROVE_ID = "[TIMEOUT_APPROVED]"

    /**
     * A map of protected branches.
     *
     * <p>Any branches that are specified as protected will also have concurrent builds disabled. This
     * is to prevent issues with publishing.</p>
     */
    ProtectedBranches<NodeJSProtectedBranch> protectedBranches = new ProtectedBranches<>(NodeJSProtectedBranch.class)

    /**
     * This is the connection information for the registry where code is published
     * to.
     *
     * <p>If URL is passed to publish config, it will be ignored in favor of the package.json file's
     * publishConfig.registry property.</p>
     */
    RegistryConfig publishConfig

    /**
     * An array of registry connection information information for each registry.
     *
     * <p>These login operations will happen before the npm install in setup.</p>
     */
    RegistryConfig[] registryConfig

    /**
     * A registry connection information object used by default on protected branches if specified.
     *
     * <p>The login operation will happen before the npm install in setup.</p>
     */
    RegistryConfig releaseRegistryConfig

    /**
     * Specify true if the repository is a monorepo managed by Lerna.
     */
    Boolean isLernaMonorepo = false

    /**
     * Cached info listing Lerna changed packages.
     */
    private Map<LernaFilter, List<Map>> _lernaPkgInfo = [:]

    /**
     * Constructs the class.
     *
     * <p>When invoking from a Jenkins pipeline script, the NodeJSPipeline must be passed
     * the current environment of the Jenkinsfile to have access to the steps.</p>
     *
     * @Example
     * <pre>
     * def pipeline = new NodeJSPipeline(this)
     * </pre>
     *
     * @param steps The workflow steps object provided by the Jenkins pipeline
     */
    NodeJSPipeline(steps) {
        super(steps)
    }

    /**
     * Creates a stage that will build a NodeJSPipeline package.
     *
     * <p>Arguments passed to this function will map to the
     * {@link org.zowe.pipelines.generic.arguments.BuildStageArguments} class.</p>
     *
     * <p>The stage will be created with the {@link org.zowe.pipelines.generic.GenericPipeline#buildGeneric(java.util.Map)}
     * method and will have the following additional operations. <ul>
     *     <li>If {@link org.zowe.pipelines.generic.arguments.BuildStageArguments#operation} is not
     *     provided, the stage will default to executing {@code npm run build}.</li>
     *     <li>After the operation is complete, the stage will use npm pack to generate an
     *     installable artifact. This artifact is archived to the build for later access.</li>
     * </ul></p>
     *
     * @param arguments A map of arguments to be applied to the {@link org.zowe.pipelines.generic.arguments.BuildStageArguments} used to define
     *                  the stage.
     */
    void build(Map arguments = [:]) {
        buildGeneric(arguments + [operation: { String stageName ->
            // Either use a custom build script or the default npm run build
            if (arguments.operation) {
                arguments.operation(stageName)
            } else {
                steps.sh 'npm run build'
            }

            // Set environment variables needed by later stages
            def packageJSON
            if (!isLernaMonorepo) {
                packageJSON = steps.readJSON file: "package.json"
                steps.env.DEPLOY_PACKAGE = packageJSON.name
            } else {
                packageJSON = steps.readJSON file: "lerna.json"
            }
            steps.env.DEPLOY_VERSION = packageJSON.version

            if (arguments.archiveOperation) {
              arguments.archiveOperation(stageName)
            } else {
                // archive the build
                steps.sh "mkdir -p temp"

                steps.dir("temp") {
                    def revision = steps.sh(returnStdout: true, script: "git rev-parse HEAD").trim()

                    if (!isLernaMonorepo) {
                        // Replace special file character names
                        def name = packageJSON.name.replaceAll("@", "")
                            .replaceAll("/", "-")

                        def archiveName = "${name}.revision.${revision}.tgz"

                        steps.sh "PACK_NAME=\$(npm pack ../ | tail -1) && mv \$PACK_NAME $archiveName"
                        steps.archiveArtifacts archiveName
                        steps.sh "rm -f $archiveName"
                    } else {
                        for (pkgInfo in _lernaPkgInfo[LernaFilter.ALL]) {
                            // Replace special file character names
                            def name = pkgInfo.name.replaceAll("@", "").replaceAll("/", "-")

                            def archiveName = "${name}.revision.${revision}.tgz"

                            steps.sh "PACK_NAME=\$(npm pack ${pkgInfo.location} | tail -1) && mv \$PACK_NAME $archiveName"
                            steps.archiveArtifacts archiveName
                            steps.sh "rm -f $archiveName"
                        }
                    }
                }
            }
        }])
    }

    /**
     * Creates a stage that will lint the project.
     *
     * If {@link org.zowe.pipelines.generic.arguments.LintStageArguments#operation} is not
     * provided, the stage will default to executing {@code npm run lint}.
     *
     * @param arguments A map of arguments to be applied to the {@link org.zowe.pipelines.generic.arguments.LintStageArguments}
     *                  used to define the stage.
     */
    void lint(LintStageArguments arguments = [:]) {
        NodeJSPipelineException preSetupException

        if (arguments.stage) {
            preSetupException = new NodeJSPipelineException("arguments.stage is an invalid option for lint", arguments.name)
        }
        if (!arguments.operation) {
            arguments.operation = {
                steps.sh "npm run lint"
            }
        }

        arguments.stage = { String stageName ->
            // If there were any exceptions during the setup, throw them here so proper email notifications can be sent.
            if (preSetupException) {String strageName
                throw preSetupException
            }

            arguments.operation(stageName)
        }

        // Create the stage and ensure that the first one is the stage of reference
        Stage lint = createStage(arguments)
        if (!_control.lint) {
            _control.lint = lint
        }
    }

    /**
     * Manage versions of a NodeJSPipeline package.
     *
     * <p>Arguments passed to this function will map to the
     * {@link org.zowe.pipelines.generic.arguments.VersionStageArguments} class.</p>
     *
     * <p>The stage will be created with the {@link org.zowe.pipelines.generic.GenericPipeline#versionGeneric(java.util.Map)}
     * method.</p>
     *
     * <p>In a Node JS Pipeline, this stage will always be executed on a protected branch. When in this stage,
     * the build will determine the possible versions based on the {@link NodeJSProtectedBranch#prerelease} and
     * {@link NodeJSProtectedBranch#level} properties.</p>
     *
     * <p>If the branch is set to {@link NodeJSProtectedBranch#autoDeploy}, then the default version will be used to publish
     * (with any prerelease strings needed/removed). Otherwise, an email will be sent out asking what the new version
     * should be. This email will list the possible versions and give a link back to the build. The build will wait
     * for one of the {@link #admins} to open the link and select the version. If the wait period expires, the build will
     * continue as if it was autoDeployed and will use the default version.</p>
     *
     * <p>If the build is approved, this new version will be committed to <b>package.json</b> and the build will continue.
     * Otherwise, the build will stop at this step.</p>
     *
     * @Exceptions
     * <p>
     *     The following exceptions will be thrown if there is an error.
     *
     *     <dl>
     *         <dt><b>{@link IllegalArgumentException}</b></dt>
     *         <dd>When versionArguments.operation is provided. This is an invalid parameter.</dd>
     *         <dt><b>{@link org.zowe.pipelines.generic.exceptions.VersionStageException}</b></dt>
     *         <dd>
     *             When no pipeline admins are defined and auto deploy is false. Pipeline admins are used as approvers
     *             for the build. If there are none, the build can never be approved.
     *         </dd>
     *         <dd>
     *             A timeout of 1 Minute or less was specified. This would result in no wait for the version input
     *             and is most likely a programming mistake.
     *         </dd>
     *     </dl>
     * </p>
     *
     * @param arguments A map of arguments to be applied to the {@link org.zowe.pipelines.nodejs.arguments.NodeJSVersionStageArguments} used to
     *                  define the stage.
     */
    void version(Map arguments = [:]) {
        IllegalArgumentException versionException

        if (arguments.operation) {
            versionException = new IllegalArgumentException("operation is an invalid map object for versionArguments")
        }

        // Set the version operation for an npm pipeline
        arguments.operation = { String stageName ->
            // TAJ Sometimes stageName gets passed as Object[] rather than String, no idea why.
            // This is a terrible hack that I resorted to after spending hours trying other things.
            stageName = (stageName instanceof Object[]) ? stageName[0] : stageName

            if (versionException) {
                throw versionException
            }

            // Extract the base version
            def baseVersion = steps.env.DEPLOY_VERSION.split("-")[0]

            // Extract the raw version
            def rawVersion = baseVersion.split("\\.")

            NodeJSProtectedBranch branch = protectedBranches.get(changeInfo.branchName)

            // Format the prerelease to be applied to every item
            String prereleaseString = branch.prerelease ? "-${branch.prerelease}." + new Date().format("yyyyMMddHHmm", TimeZone.getTimeZone("UTC")) : ""

            def availableVersions = ["$baseVersion$prereleaseString"]

            // closure function to make semver increment easier
            Closure addOne = {String number ->
                return Integer.parseInt(number) + 1
            }

            // This switch case has every statement fallthrough. This is so that we can add all the versions based
            // on whichever has the lowest restriction
            switch(branch.level) {
                case SemverLevel.MAJOR:
                    availableVersions.add("${addOne(rawVersion[0])}.0.0$prereleaseString")
                // falls through
                case SemverLevel.MINOR:
                    availableVersions.add("${rawVersion[0]}.${addOne(rawVersion[1])}.0$prereleaseString")
                // falls through
                case SemverLevel.PATCH:
                    availableVersions.add("${rawVersion[0]}.${rawVersion[1]}.${addOne(rawVersion[2])}$prereleaseString")
                    break
            }

            if (branch.autoDeploy) {
                steps.env.DEPLOY_VERSION = availableVersions[0]
                steps.env.DEPLOY_APPROVER = AUTO_APPROVE_ID
            } else if (admins.size == 0) {
                steps.echo "ERROR"
                throw new VersionStageException("No approvers available! Please specify at least one NodeJSPipeline.admin before deploying.", stageName)
            } else {
                Stage currentStage = getStage(stageName)

                // Add a timeout of one minute less than the available stage execution time
                // This will allow the versioning task at least 1 minute to update the files and
                // move on to the next step.
                StageTimeout timeout = currentStage.args.timeout.subtract(time: 1, unit: TimeUnit.MINUTES)

                if (timeout.time <= 0) {
                    throw new VersionStageException("Unable to wait for input! Timeout for $stageName, must be greater than 1 minute." +
                            "Timeout was ${currentStage.args.timeout.toString()}", stageName)
                }

                long startTime = System.currentTimeMillis()
                try {
                    // Sleep for 100 ms to ensure that the timeout catch logic will always work.
                    // This implies that an abort within 100 ms of the timeout will result in
                    // an ignore but who cares at this point.
                    steps.sleep time: 100, unit: TimeUnit.MILLISECONDS

                    steps.timeout(time: timeout.time, unit: timeout.unit) {
                        String bodyText = "<p>Below is the list of versions to choose from:<ul><li><b>${availableVersions[0]} [DEFAULT]</b>: " +
                                "This version was derived from the package.json version by only adding/removing a prerelease string as needed.</li>"

                        // Add labels next to version numbers to help the person decide what version they should choose
                        def tempAvailableVersions = availableVersions
                        tempAvailableVersions[0] = "${tempAvailableVersions[0]} - CURRENT"

                        String versionList = ""
                        List<String> versionText = ["PATCH", "MINOR", "MAJOR"]

                        // Work backwards because of how the versioning works.
                        // patch is always the last element
                        // minor is always the second to last element when present
                        // major is always the third to last element when present
                        // default is always at 0 and there can never be more than 4 items
                        for (int i = availableVersions.size() - 1; i > 0; i--) {
                            String version = versionText.removeAt(0)
                            tempAvailableVersions[i] = "${tempAvailableVersions[i]} - $version"
                            versionList = "<li><b>${availableVersions[i]} [$version]</b>: $version update with any " +
                                    "necessary prerelease strings attached.</li>$versionList"
                        }

                        bodyText += "$versionList</ul></p>" +
                                "<p>Versioning information is required before the pipeline can continue. If no input is provided within " +
                                "${timeout.toString()}, the default version (${availableVersions[0]}) will be the " +
                                "deployed version. Please provide the required input <a href=\"${steps.RUN_DISPLAY_URL}\">HERE</a></p>"

                        sendHtmlEmail(
                                subjectTag: "APPROVAL REQUIRED",
                                body: "<h3>${steps.env.JOB_NAME}</h3>" +
                                        "<p>Branch: <b>${steps.BRANCH_NAME}</b></p>" + bodyText + _getChangeSummary(),
                                to: admins.emailList,
                                addProviders: false
                        )

                        def inputMap = steps.input message: "Version Information Required", ok: "Publish",
                                submitter: admins.commaSeparated, submitterParameter: "DEPLOY_APPROVER",
                                parameters: [
                                        steps.choice(
                                                name: "DEPLOY_VERSION",
                                                choices: tempAvailableVersions,
                                                description: "What version should be used?"
                                        )
                                ]

                        steps.env.DEPLOY_APPROVER = inputMap.DEPLOY_APPROVER
                        steps.env.DEPLOY_VERSION = inputMap.DEPLOY_VERSION.split(" - ")[0]
                    }
                } catch (FlowInterruptedException exception) {
                    /*
                     * Do some bs math to determine if we had a timeout because there is no other way.
                     * Don't even suggest to me that there might be another way unless you can provide
                     * the code that I couldn't find in 5 hours.
                     *
                     * The main problem is that when the timeout step kills the input step, the input
                     * step fires out another FlowInterruptedException. This interrupted exception
                     * takes precedent over the TimeoutException that should be thrown by the timeout step.
                     *
                     * Previously, I had checked to see if the exception.cause[0].user was SYSTEM and
                     * would use that to indicate timeout. However this scenario happens for both a timeout
                     * and a ui abort not on the input step. The consequence of this was that aborting
                     * a build using the stop button would act like a timeout and the deploy would
                     * auto-approve. This is not the desired behavior for an abort.
                     *
                     * It is because of these reasons that I have determined my cheeky timeout check
                     * is the only feasible solution with the current state of Jenkins. If this
                     * changes in the future, the logic can be revisited to adjust.
                     *
                     */
                    if (System.currentTimeMillis() - startTime >= timeout.unit.toMillis(timeout.time)) {
                        steps.env.DEPLOY_APPROVER = TIMEOUT_APPROVE_ID
                        steps.env.DEPLOY_VERSION = availableVersions[0]
                    } else {
                        throw exception
                    }
                }
            }

            String approveName =
                steps.env.DEPLOY_APPROVER == TIMEOUT_APPROVE_ID ? TIMEOUT_APPROVE_ID :
                    steps.env.DEPLOY_APPROVER == AUTO_APPROVE_ID ? AUTO_APPROVE_ID :
                        admins.get(steps.env.DEPLOY_APPROVER) ? admins.get(steps.env.DEPLOY_APPROVER).name : steps.env.DEPLOY_APPROVER

            steps.echo "${steps.env.DEPLOY_VERSION} approved by $approveName"

            sendHtmlEmail(
                    subjectTag: "APPROVED",
                    body: "<h3>${steps.env.JOB_NAME}</h3>" +
                            "<p>Branch: <b>${steps.BRANCH_NAME}</b></p>" +
                            "<p>Approved: <b>${steps.env.DEPLOY_PACKAGE}@${steps.env.DEPLOY_VERSION}</b></p>" +
                            "<p>Approved By: <b>${approveName}</b></p>",
                    to: admins.emailList,
                    addProviders: false
            )

            // reset working directory before versioning
            steps.sh "git reset --hard"

            if (baseVersion == steps.env.DEPLOY_VERSION) {
                gitTag("v$baseVersion", "Create release $baseVersion for ${branch.tag}")
            } else {
                if (!isLernaMonorepo) {
                    // Don't let NPM perform Git commit and tag operations. We don't like the commit message generated by
                    // NPM, so we want to amend the commit. If the commit has already been tagged, amending it will cause
                    // the tag to point to an invalid commit hash.
                    steps.sh "npm version ${steps.env.DEPLOY_VERSION} --allow-same-version --no-git-tag-version"
                } else {
                    steps.sh "npx lerna version ${steps.env.DEPLOY_VERSION} --exact --no-git-tag-version --yes"
                }
                steps.sh "git add -u"  // Safe because we ran "git reset" above
                if (arguments.updateChangelogArgs) {
                    this._updateChangelog(arguments.updateChangelogArgs as ChangelogStageArguments)
                }
                gitCommit("Bump version to ${steps.env.DEPLOY_VERSION}")
                gitTag("v${steps.env.DEPLOY_VERSION}", "Release ${steps.env.DEPLOY_VERSION} to ${branch.tag}")
                gitPush(arguments.gitTag ? arguments.gitTag : true, true)
            }
        }

        super.versionGeneric(arguments)
    }

    /**
     * Creates a stage that will execute a vulnerability check
     *
     * <p>Calling this function will add the following stage to your Jenkins pipeline. Arguments passed
     * to this function will map to the {@link CheckVulnerabilitiesStageArguments} class.
     *
     * @Stages
     * This method adds the following stage to your build:
     * <dl>
     *     <dt><b>Check Vulnerabilities</b></dt>
     *     <dd>This stage is responsible for npm auditing your application source.</dd>
     * </dl>
     *
     * @Conditions
     *
     * <p>
     *     NONE
     * </p>
     *
     * @Exceptions
     *
     * <p>
     *     The following exceptions will be thrown if there is an error.
     *
     *     <dl>
     *         <dt><b>{@link NodeJSPipelineException}</b></dt>
     *         <dd>When stage is provided as an argument.</dd>
     *         <dd>When operation is provided as an argument.</dd>
     *     </dl>
     * </p>
     *
     * @param arguments A map of arguments to be applied to the {@link CheckVulnerabilitiesStageArguments} used to define the stage.
     */
    void checkVulnerabilities(CheckVulnerabilitiesStageArguments arguments = [:]) {

        NodeJSPipelineException preSetupException

        if (arguments.stage) {
            preSetupException = new NodeJSPipelineException("arguments.stage is an invalid option for checkVulnerabilities", arguments.name)
        }
        if (arguments.operation) {
            preSetupException = new NodeJSPipelineException("arguments.operation is an invalid option for checkVulnerabilities", arguments.name)
        }

        arguments.stage = { String stageName ->
            // If there were any exceptions during the setup, throw them here so proper email notifications can be sent.
            if (preSetupException) {
                throw preSetupException
            }

            steps.sh "npm audit ${arguments.dev ? "" : "--production"} --audit-level=${arguments.auditLevel} ${arguments.registry != "" ? "--registry ${arguments.registry}" : ""}"
        }

        // Create the stage and ensure that the first one is the stage of reference
        Stage checkVuln = createStage(arguments)
        if (!_control.checkVuln) {
            _control.checkVuln = checkVuln
        }
    }

    /**
     * Deploy a Node JS package.
     *
     * <dl>
     *     <dt><b>Argument Map:</b></dt>
     *     <dd>
     *         The following map objects are valid options for the arguments map.
     *         <dl>
     *             <dt><b>versionArguments</b></dt>
     *             <dd>A map of {@link org.zowe.pipelines.generic.arguments.GenericStageArguments} to be
     *             provided to the version command.</dd>
     *             <dt><b>deployArguments</b></dt>
     *             <dd>A map of {@link org.zowe.pipelines.generic.arguments.GenericStageArguments} to be
     *                 provided to the deploy command.</dd>
     *         </dl>
     *     </dd>
     * </dl>
     *
     * @Exceptions
     * <p>
     *     The following exceptions will be thrown from the Setup stage if there is an error.
     *
     *     <dl>
     *         <dt><b>{@link IllegalArgumentException}</b></dt>
     *         <dd>When an invalid map option is sent to this method.</dd>
     *     </dl>
     * </p>
     *
     * @param arguments The arguments map.
     *
     * @see #deploy(java.util.Map, java.util.Map)
     */
    void deploy(Map arguments = [:]) {
        if (!arguments.versionArguments) {
            arguments.versionArguments = [:]
        }

        if (!arguments.deployArguments) {
            arguments.deployArguments = [:]
        }

        // If the size is > than 2 at this point, that means there are invalid keys
        // in the map. Gather them and print them out. Also only run if we don't
        // already have a first failing stage.
        if (arguments.size() > 2 && !_stages.firstFailingStage) {
            String badArgs = arguments.collectMany { key, value ->
                if (key != "versionArguments" && key != "deployArguments") {
                    return [key]
                } else {
                    return []
                }
            }.join(",")

            _stages.firstFailingStage = _stages.getStage(_SETUP_STAGE_NAME)
            _stages.firstFailingStage.exception =
                new IllegalArgumentException("Unsupported arguments for deploy(Map): [$badArgs]")
        }

        deploy(arguments.deployArguments, arguments.versionArguments)
    }

    /**
     * Deploy a Node JS package.
     *
     * @Stages
     * This will extend the stages provided by the {@link org.zowe.pipelines.generic.GenericPipeline#deployGeneric(java.util.Map, java.util.Map)}
     * method.
     *
     * <dl>
     *     <dt><b>Versioning</b></dt>
     *     <dd>
     *          <p>In a Node JS Pipeline, this stage will always be executed on a protected branch.
     *          When in this stage, the build will determine the possible versions based on the
     *          {@link NodeJSProtectedBranch#prerelease} and {@link NodeJSProtectedBranch#level}
     *          properties.</p>
     *
     *          <p>If the branch is set to {@link NodeJSProtectedBranch#autoDeploy}, then
     *          the default version will be used to publish (with any prerelease strings needed/removed).
     *          Otherwise, an email will be sent out asking what the new version should be. This
     *          email will list the possible versions and give a link back to the build. The build
     *          will wait for one of the {@link #admins} to open the link and select the version.
     *          If the wait period expires, the build will continue as if it was autoDeployed and
     *          will use the default version.</p>
     *
     *          <p>If the build is approved, this new version will be committed to <b>package.json</b>
     *          and the build will continue. Otherwise, the build will stop at this step.</p>
     *
     *          <dl><dt><b>Exceptions:</b></dt><dd>
     *          <dl>
     *              <dt><b>{@link IllegalArgumentException}</b></dt>
     *              <dd>When versionArguments.operation is provided. This is an invalid parameter.</dd>
     *              <dt><b>{@link org.zowe.pipelines.generic.exceptions.DeployStageException}</b></dt>
     *              <dd>
     *                  When no pipeline admins are defined and auto deploy is false. Pipeline admins
     *                  are used as approvers for the build. If there are none, the build can never be
     *                  approved.
     *              </dd>
     *              <dd>
     *                  A timeout of 1 Minute or less was specified. This would result in no wait for the
     *                  version input and is most likely a programming mistake.
     *              </dd>
     *          </dl></dd>
     *     </dd>
     *     <dt><b>Deploy</b></dt>
     *     <dd>
     *         <p>In a Node JS Pipeline, this stage will always be executed on a protected branch.
     *         This stage will execute after the version bump has been completed and is tasked
     *         with doing an {@code npm publish} to the publish registry.</p>
     *
     *         <p>The publish registry is determined by looking in <b>package.json</b> for the
     *         publishConfig.registry property. If this is absent, the deploy will fail. After the
     *         registry is loaded, the pipeline will attempt to login using the specified
     *         {@link #publishConfig}.</p>
     *
     *         <p>Prior to executing the deploy, changes will be pushed to
     *         the remote server. If the pipeline is behind the branch's remote, the push will
     *         fail and the deploy will stop. After changes are successfully pushed, the npm
     *         publish command will be executed with the {@link NodeJSProtectedBranch#tag} specified.
     *         On successful deploy, an email will be sent out to the {@link #admins}.</p>
     *
     *         <p>Note that the local npmrc configuration file will not affect publishing in any way.
     *         This step only considers the configuration parameters provided in {@link #publishConfig}.</p>
     *
     *         <dl><dt><b>Exceptions:</b></dt><dd>
     *         <dl>
     *             <dt><b>{@link IllegalArgumentException}</b></dt>
     *             <dd>When versionArguments.operation is provided. This is an invalid parameter.</dd>
     *         </dl></dd>
     *     </dd>
     * </dl>
     *
     * @param deployArguments The arguments for the Deploy stage.
     * @param versionArguments The arguments for the Version stage.
     */
    protected void deploy(Map deployArguments, Map versionArguments) {
        IllegalArgumentException deployException
        IllegalArgumentException versionException

        if (deployArguments.operation) {
            deployException = new IllegalArgumentException("operation is an invalid map object for deployArguments")
        }

        if (versionArguments.operation) {
            versionException = new IllegalArgumentException("operation is an invalid map object for versionArguments")
        }

        // Set the deploy operation for an npm pipeline
        deployArguments.operation = { String stageName ->
            if (deployException) {
                throw deployException
            }

            runForEachMonorepoPackage(LernaFilter.CHANGED) {
                // Login to the registry
                def npmRegistry = steps.sh returnStdout: true,
                        script: "node -e \"process.stdout.write(require('./package.json').publishConfig.registry)\""
                publishConfig.url = npmRegistry.trim()

                if (deployArguments.customLogin) {
                    deployArguments.customLogin()
                } else {
                    def tempRegistry = publishConfig
                    // Use releaseRegistryConfig IFF this is not a PR, the branch is protected AND there is no prerelease set for it
                    // releaseRegistryConfig hass to be set for us to use it
                    if (releaseRegistryConfig && !changeInfo.isPullRequest && protectedBranches.isProtected(changeInfo.branchName) && !protectedBranches.get(changeInfo.branchName).prerelease?.trim()) {
                        tempRegistry = releaseRegistryConfig
                    }

                    steps.sh "sudo npm config set ${tempRegistry.scope ? "${tempRegistry.scope}:" : ""}registry ${tempRegistry.url}"

                    // Login to the publish registry
                    _loginToRegistry(tempRegistry)
                }

                NodeJSProtectedBranch branch = protectedBranches.get(changeInfo.branchName)

                try {
                    // Prevent npm publish from being affected by the local npmrc file
                    steps.sh "rm -f .npmrc || exit 0"

                    // Clean the work space && Create an production ready environment
                    steps.sh "rm npm-shrinkwrap.json || exit 0"
                    steps.sh "rm package-lock.json || exit 0"
                    steps.sh "npm prune --production --no-package-lock"

                    // Install devDependencies to prevent any prepublishOnly from failing
                    _processDeps(branch.devDependencies, true, true)
                    steps.sh "npm install --only=dev --no-shrinkwrap"
                    steps.sh "npm publish --tag ${branch.tag}"

                    sendHtmlEmail(
                        subjectTag: "DEPLOYED",
                        body: "<h3>${steps.env.JOB_NAME}</h3>" +
                            "<p>Branch: <b>${steps.BRANCH_NAME}</b></p>" +
                            "<p>Deployed Package: <b>${steps.env.DEPLOY_PACKAGE}@${steps.env.DEPLOY_VERSION}</b></p>" +
                            "<p>Package Tag: <b>${branch.tag}</b></p>" +
                            "<p>Registry: <b>$publishConfig.url</b></p>",
                        to: admins.emailList,
                        addProviders: false
                    )
                } finally {
                    // Apply alias tags, even if no new version was published
                    try {
                        for (String tag in branch.aliasTags) {
                            steps.sh "npm dist-tag add ${steps.env.DEPLOY_PACKAGE}@${steps.env.DEPLOY_VERSION} ${tag}"
                        }
                    } catch (Exception e) {
                        // Do nothing
                    }

                    // Logout immediately
                    _logoutOfRegistry(publishConfig)
                    steps.echo "Deploy Complete, please check this step for errors"
                }
            }
        }

        // Prevent versioning stage to be created by deployGeneric if no versionArguments were specified
        if (versionArguments.size() <= 0) {
            super.deployGeneric(deployArguments)
        } else {
            version(versionArguments)
            super.deployGeneric(deployArguments, [:])
        }
    }

    /**
     * Signal that no more stages will be added and begin pipeline execution.
     *
     * <p>The following locations are always archived:</p>
     *
     * <dl>
     *     <dt><b>{@literal /home/jenkins/.npm/_logs}</b></dt>
     *     <dd>This is the log output directory for any npm debug logs.</dd>
     * </dl>
     */
    void end(Map options = [:]) {
        List<String> archive = ["/home/jenkins/.npm/_logs"]

        if (options.archiveFolders) {
            options.archiveFolders = archive + options.archiveFolders
        } else {
            options.archiveFolders = archive
        }

        super.endGeneric(options)
    }


    /**
     * Calls {@link org.zowe.pipelines.generic.GenericPipeline#setupGeneric()} to setup the build.
     *
     * @Stages
     * This method adds one stage to the build:
     *
     * <dl>
     *     <dt><b>Install Node Package Dependencies</b></dt>
     *     <dd>
     *         <p>
     *             This step will install all your package dependencies via `npm install`. Prior to install
     *             the stage will login to any registries specified in the {@link #registryConfig} array. On
     *             exit, the step will try to logout of the registries specified in {@link #registryConfig}.
     *         </p>
     *         <dl>
     *             <dt><b>Exceptions:</b></dt>
     *             <dd>
     *                 <dl>
     *                     <dt><b>{@link NodeJSPipelineException}</b></dt>
     *                     <dd>
     *                         When two default registries, a registry that omits a url, are specified.
     *                     </dd>
     *                     <dd>
     *                         When a login to a registry fails. <b>Note:</b> Failure to logout of a
     *                         registry will not result in a failed build.
     *                     </dd>
     *                     <dt><b>{@link Exception}</b></dt>
     *                     <dd>
     *                         When a failure to install dependencies occurs.
     *                     </dd>
     *                 </dl>
     *             </dd>
     *         </dl>
     *     </dd>
     * </dl>
     */
    void setup(NodeJSSetupArguments timeouts) {
        super.setupGeneric(timeouts)

        createStage(name: 'Install Node Package Dependencies', stage: {
            try {
                // Keep track of when the default registry is used since it is only allowed to be used once
                def didUseDefaultRegistry = false

                steps.echo "Login to registries"

                if (releaseRegistryConfig) {
                    if (!releaseRegistryConfig.url) {
                        didUseDefaultRegistry = true
                    }
                    _loginToRegistry(releaseRegistryConfig)
                }

                if (registryConfig) {
                    for (int i = 0; i < registryConfig.length; i++) {
                        def registry = registryConfig[i]
                        if (!registry.url) {
                            if (didUseDefaultRegistry) {
                                throw new NodeJSPipelineException("No registry specified for registryConfig[${i}] and was already logged into the default")
                            }
                            didUseDefaultRegistry = true
                        }
                        _loginToRegistry(registry)
                    }
                }

                // Get the branch that will be used to install dependencies for
                String branch

                // If this is a pull request, then we will be checking if the base branch is protected
                if (changeInfo.isPullRequest) {
                    branch = changeInfo.baseBranch
                }
                // Otherwise we are checking if the current branch is protected
                else {
                    branch = changeInfo.branchName
                }

                steps.sh "npm install"

                if (isLernaMonorepo) {
                    for (filter in LernaFilter.values()) {
                        _lernaPkgInfo[filter] = _buildLernaPkgInfo(filter)
                    }
                }

                if (protectedBranches.isProtected(branch)) {
                    def branchProps = protectedBranches.get(branch)
                    _processDeps(branchProps.dependencies, false)
                    _processDeps(branchProps.devDependencies, true)

                    if (isLernaMonorepo) {
                        // Update dependencies to have matching versions across all packages
                        def depList = branchProps.dependencies.keySet() + branchProps.devDependencies.keySet()
                        if (depList.size() > 0) {
                            steps.sh "npx syncpack fix-mismatches --dev --prod --filter \"${depList.join('|')}\""
                            steps.sh "npm install --package-lock-only"
                            // Rebuild list of changed packages to be deployed
                            _lernaPkgInfo[LernaFilter.CHANGED] = _buildLernaPkgInfo(LernaFilter.CHANGED)
                        }
                    }

                    // Commits will be avoided on PRs
                    if (!changeInfo.isPullRequest) {
                        // Add package and package lock to the commit tree. This will not fail if
                        // unable to add an item for any reasons.
                        steps.sh "git add package.json package-lock.json --ignore-errors || exit 0"
                        if (isLernaMonorepo) {
                            runForEachMonorepoPackage(LernaFilter.ALL) {
                                steps.sh "git add package.json --ignore-errors || exit 0"
                            }
                        }
                        gitCommit("Updating dependencies")
                    }
                }
            } finally {
                // Always try to logout regardless of errors
                steps.echo "Logout of registries"
                if (releaseRegistryConfig) {
                    _logoutOfRegistry(releaseRegistryConfig)
                }
                if (registryConfig) {
                    for (int i = 0; i < registryConfig.length; i++) {
                        _logoutOfRegistry(registryConfig[i])
                    }
                }
            }
        }, isSkippable: false, timeout: timeouts.installDependencies)
    }

    /**
     * Initialize the pipeline.
     *
     * @param timeouts A map that can be instantiated as {@link NodeJSSetupArguments}
     * @see #setup(NodeJSSetupArguments)
     */
    void setup(Map timeouts = [:]) {
        setup(timeouts as NodeJSSetupArguments)
    }

    /**
     * Creates a stage that will execute tests on your application.
     *
     * <p>Arguments passed to this function will map to the
     * {@link org.zowe.pipelines.generic.arguments.TestStageArguments} class.</p>
     *
     * <p>The stage will be created with the
     * {@link org.zowe.pipelines.generic.GenericPipeline#testGeneric(java.util.Map)} method and will
     * have the following additional operations: <ul>
     *     <li>If {@link org.zowe.pipelines.generic.arguments.TestStageArguments#operation} is not
     *     provided, this method will default to executing {@code npm run test}</li>
     * </ul>
     * </p>
     *
     *
     * @param arguments A map of arguments to be applied to the {@link org.zowe.pipelines.generic.arguments.TestStageArguments} used to define
     *                  the stage.
     */
    void test(Map arguments = [:]) {
        if (!arguments.operation) {
            arguments.operation = {
                steps.sh "npm run test"
            }
        }

        super.testGeneric(arguments)
    }

    /**
     * Update the header in the changelog
     *
     * @deprecated Pass updateChangelogArgs to the version stage instead
     * @param file Indicates the file to be updated
     * @param lines Indicates the number of lines to check for the header
     * @param header Indicates the header that should exist in the changelog
     * @return void
     */
    void updateChangelog(Map arguments = [:]) {
        ChangelogStageArguments args = arguments
        args.name = "Update Changelog"
        if (protectedBranches.isProtected(changeInfo.branchName)) {
            createStage(name: "Update Changelog", stage: {
                this._updateChangelog(args)
                gitCommit("Update Changelog")  // Only commits if there are changes
                gitPush()
            })
        }
    }

    /**
     * Creates a stage that will perform SonarCloud static scanning.
     *
     * @return void
     */
    void sonarScan() {
        createStage(
            name: "SonarCloud Scan",
            stage: {
                def sonarProjectFile = 'sonar-project.properties'
                def sonarFileExists = steps.fileExists sonarProjectFile
                if (!sonarFileExists) {
                    steps.error "Failed to load SonarCloud configuration. The file ${sonarProjectFile} was not found."
                }

                // append sonar.projectVersion, sonar.links.ci, and sonar.branch.name or sonar.pullrequest to sonar-project.properties
                def packageJson = steps.readJSON file: 'package.json'
                steps.sh "echo sonar.projectVersion=${packageJson.version} >> ${sonarProjectFile}"
                steps.sh "echo sonar.links.ci=${steps.BUILD_URL} >> ${sonarProjectFile}"
                if (changeInfo.isPullRequest) {
                    steps.sh "echo sonar.pullrequest.key=${steps.CHANGE_ID} >> ${sonarProjectFile}"
                    // we may see warnings like these
                    //  WARN: Parameter 'sonar.pullrequest.branch' can be omitted because the project on SonarCloud is linked to the source repository.
                    //  WARN: Parameter 'sonar.pullrequest.base' can be omitted because the project on SonarCloud is linked to the source repository.
                    // if we provide parameters below
                    steps.sh "echo sonar.pullrequest.branch=${changeInfo.changeBranch} >> ${sonarProjectFile}"
                    steps.sh "echo sonar.pullrequest.base=${changeInfo.baseBranch} >> ${sonarProjectFile}"
                } else {
                    steps.sh "echo sonar.branch.name=${changeInfo.branchName} >> ${sonarProjectFile}"
                }

                def scannerHome = steps.tool 'sonar-scanner-4.0.0'
                steps.withSonarQubeEnv('sonarcloud-server') {
                    steps.sh "${scannerHome}/bin/sonar-scanner"
                }
            }
        )
    }

    /**
     * Process provided dependencies in different approaches depending on the data.
     *
     * @param depName Map containing all dependencies to be processed
     * @param isDevDep Specifies if the function is processing regualr dependencies or devDependencies.
     *
     * @Note Regular dependencies will be saved with the exact resolved number from the tag.
     * @Note Development dependencies will be saved with a caret (^) next to the resolved number from the tag.
     *
     * @Note Dependencies can be processed in two different ways
     * <ul>
     *     <li>Simple format: <code>["@my-org/my-pkg" : "<version-number-OR-pkg-tag>"]</code></li>
     *     <li>Structured format: <code>["my-pkg-description": ["name":"@my-org/my-pkg", "version": "<version-number-OR-pkg-tag>", "registry?":"https://my-registry-URL"]]</code></li>
     * </ul>
     */
    protected void _processDeps(Map<String, Object> deps, Boolean isDevDep, Boolean noShrinkwrap = false) {
        deps.each { depName, depInfo ->
            steps.echo "Installing: ${depName}"
            if (depInfo instanceof CharSequence) {
                // Since this is a string, we just need to do what we did before
                steps.sh "npm install --save${isDevDep ? '-dev' : ' --save-exact'} ${noShrinkwrap ? '--no-shrinkwrap' : ''} $depName@$depInfo"
            } else {
                // Let's parse the object we got
                def depScope = "${depInfo.name.indexOf('/') >= 0 ? depInfo.name.substring(0, depInfo.name.indexOf('/')) : ''}"
                def depReg = depScope ? "--$depScope:registry=$depInfo.registry" : "--registry=$depInfo.registry"
                steps.sh "npm install --save${isDevDep ? '-dev' : ' --save-exact'} ${noShrinkwrap ? '--no-shrinkwrap' : ''} $depInfo.name@$depInfo.version ${depInfo.registry ? depReg : ''}"
            }
        }
    }

    /**
     * Login to the specified registry.
     *
     * @param registry The registry to login to
     * @throw {@link NodeJSPipelineException} when either the email address or credentials property
     *         is missing from the specified registry.
     */
    protected void _loginToRegistry(RegistryConfig registry) throws NodeJSPipelineException {
        if (!registry.email) {
            throw new NodeJSPipelineException("Missing email address for registry: ${registry.url ? registry.url : "default"}")
        }
        if (!registry.credentialsId) {
            throw new NodeJSPipelineException("Missing credentials for registry: ${registry.url ? registry.url : "default"}")
        }

        if (!registry.url) {
            steps.echo "Attempting to login to the default registry${registry.scope ? " under the scope: ${registry.scope}" : ""}"
        } else {
            steps.echo "Attempting to login to the ${registry.url} registry${registry.scope ? " under the scope: ${registry.scope}" : ""}"
        }

        // Bad formatting but this is probably the cleanest way to do the expect script
        def expectCommand = """/usr/bin/expect <<EOD
set timeout 60
#npm login command, add whatever command-line arguments are necessary
spawn npm login ${registry.url ? "--registry ${registry.url}" : ""}${registry.scope ? " --scope=${registry.scope}" : ""}
match_max 100000

expect "Username"
send "\$EXPECT_USERNAME\\r"

expect "Password"
send "\$EXPECT_PASSWORD\\r"

expect "Email"
send "\$EXPECT_EMAIL\\r"

expect {
   timeout      exit 1
   expect eof
}
"""
        // Echo the command that was run
        steps.echo expectCommand

        steps.withCredentials([
                steps.usernamePassword(
                        credentialsId: registry.credentialsId,
                        usernameVariable: 'EXPECT_USERNAME',
                        passwordVariable: 'EXPECT_PASSWORD'
                )
        ]) {
            steps.withEnv(["EXPECT_EMAIL=${registry.email}"]) {
                steps.sh expectCommand
            }
        }
    }

    /**
     * Logout of the specified registry.
     *
     * @param registry The registry to logout of.
     */
    protected void _logoutOfRegistry(RegistryConfig registry) {
        if (!registry.url) {
            steps.echo "Attempting to logout of the default registry${registry.scope ? " under the scope: ${registry.scope}" : ""}"
        } else {
            steps.echo "Attempting to logout of the ${registry.url} registry${registry.scope ? " under the scope: ${registry.scope}" : ""}"
        }

        try {
            // If the logout fails, don't blow up. Coded this way because a failed
            // logout doesn't mean we've failed. It also doesn't stop any other
            // logouts that might need to be done.
            steps.sh "npm logout ${registry.url ? "--registry ${registry.url}" : ""}${registry.scope ? " --scope=${registry.scope}" : ""}"
        } catch (e) {
            steps.echo "Failed logout but will continue"
        }
    }

    /**
     * Bump version number in changelog for newly versioned package(s).
     * Does not commit or push changes. That must be handled by the invoker.
     *
     * @param args Object of type {@link org.zowe.pipelines.generic.arguments.ChangelogStageArguments}
     */
    void _updateChangelog(ChangelogStageArguments args) {
        runForEachMonorepoPackage(LernaFilter.CHANGED) {
            String contents = steps.sh(returnStdout: true, script: "cat ${args.file}").trim()
            def packageJSON = steps.readJSON file: 'package.json'
            def packageJSONVersion = packageJSON.version
            def msgPrefix = isLernaMonorepo ? "[${relPath(steps.pwd())}] " : ""
            if (contents.contains("## `$packageJSONVersion`")) {
                steps.echo "${msgPrefix}Version header already contained within changelog file. Update not required."
            } else if (contents.contains(args.header)) {
                steps.sh "sed -i 's/${args.header}/## `${packageJSONVersion}`/' ${args.file}"
                steps.sh "git add ${args.file}"
            } else {
                steps.echo "${msgPrefix}Changelog version update could not be completed. Could not find specified header."
            }
        }
    }

    /**
     * Retrieve information about Lerna packages in the Node.js repository.
     *
     * @param filter Specify how package list should be filtered.
     * @returns List of JSON objects containing info for each package.
     *
     * @Note Each object contains these keys: name, version, private, location
     */
    protected List<Map> _buildLernaPkgInfo(LernaFilter filter) {
<<<<<<< HEAD
        def lernaCmd = "list"
        if (filter == LernaFilter.CHANGED) {
            lernaCmd += " --since --include-merged-tags"
        } else if (filter == LernaFilter.CHANGED_IN_PR) {
            if (!steps.env.CHANGE_TARGET) {
                return null;  // This filter isn't supported in branch builds
            }
            lernaCmd += " --since origin/${steps.CHANGE_TARGET} --exclude-dependents"
=======
        def lernaCmd = "--json --toposort"
        switch (filter) {
            case LernaFilter.ALL:
                lernaCmd = "list ${lernaCmd}"
                break
            case LernaFilter.CHANGED:
                lernaCmd = "changed --include-merged-tags ${lernaCmd} || echo '{}'"
                break
            case LernaFilter.CHANGED_IN_PR:
                if (!steps.env.CHANGE_TARGET) {
                    return null  // This filter isn't supported in branch builds
                }
                lernaCmd = "list --since origin/${steps.CHANGE_TARGET} --exclude-dependents ${lernaCmd}"
                break
            default:
                steps.error "Invalid Lerna filter specified: ${filter}"
>>>>>>> da0c4e00
        }
        def cmdOutput = steps.sh(returnStdout: true, script: "npx lerna ${lernaCmd}").trim()
        return steps.readJSON(text: cmdOutput)
    }

    /**
     * Run a closure for each package in a monorepo. In a single package repo,
     * the closure will run once in the root directory. In a monorepo, the
     * closure will run in each package directory.
     *
     * @param filter Specify how package list should be filtered.
     * @param body Closure to run for each package
     *
     * @Note The onlyIfChanged param has no effect for single package repos.
     */
    protected void runForEachMonorepoPackage(LernaFilter filter, Closure body) {
        if (!isLernaMonorepo) {
            body()
        } else {
            for (pkgInfo in _lernaPkgInfo[filter]) {
                steps.env.DEPLOY_PACKAGE = pkgInfo.name
                steps.dir(pkgInfo.location) {
                    body()
                }
            }
        }
    }

    /**
     * Remove dependencies from package.json files that point to other packages
     * in the same monorepo. This prevents ELOCKVERIFY errors when audit is run.
     * See https://github.com/lerna/lerna/issues/1663#issuecomment-559010254
     */
    protected void prunePackageJsonsBeforeAudit() {
        def lernaPkgInfo = _lernaPkgInfo[LernaFilter.ALL]
        def lernaPkgNames = lernaPkgInfo.collect { it.name } as String[]

        for (pkgInfo in lernaPkgInfo) {
            steps.dir(pkgInfo.location) {
                def packageJSON = steps.readJSON file: "package.json"
                def numPruned = 0

                if (packageJSON.dependencies != null) {
                    for (def pkgName in packageJSON.dependencies.keySet()) {
                        if (lernaPkgNames.contains(pkgName)) {
                            packageJSON.dependencies.remove(pkgName)
                            numPruned++
                        }
                    }
                }

                if (packageJSON.devDependencies != null) {
                    for (def pkgName in packageJSON.devDependencies.keySet()) {
                        if (lernaPkgNames.contains(pkgName)) {
                            packageJSON.devDependencies.remove(pkgName)
                            numPruned++
                        }
                    }
                }

                if (numPruned > 0) {
                    steps.writeJSON file: "package.json", json: packageJSON, pretty: 2
                }
            }
        }
    }

    /**
     * Returns list of package directories to check for changelog files in.
     * If the list is empty, only the root directory is checked.
     * For a monorepo project, override this method to return a non-empty list.
     */
    String[] getChangedDirs() {
        if (isLernaMonorepo) {
            return _lernaPkgInfo[LernaFilter.CHANGED_IN_PR].collect { it.location } as String[]
        }

        return super.getChangedDirs()
    }
}<|MERGE_RESOLUTION|>--- conflicted
+++ resolved
@@ -1199,16 +1199,6 @@
      * @Note Each object contains these keys: name, version, private, location
      */
     protected List<Map> _buildLernaPkgInfo(LernaFilter filter) {
-<<<<<<< HEAD
-        def lernaCmd = "list"
-        if (filter == LernaFilter.CHANGED) {
-            lernaCmd += " --since --include-merged-tags"
-        } else if (filter == LernaFilter.CHANGED_IN_PR) {
-            if (!steps.env.CHANGE_TARGET) {
-                return null;  // This filter isn't supported in branch builds
-            }
-            lernaCmd += " --since origin/${steps.CHANGE_TARGET} --exclude-dependents"
-=======
         def lernaCmd = "--json --toposort"
         switch (filter) {
             case LernaFilter.ALL:
@@ -1225,7 +1215,6 @@
                 break
             default:
                 steps.error "Invalid Lerna filter specified: ${filter}"
->>>>>>> da0c4e00
         }
         def cmdOutput = steps.sh(returnStdout: true, script: "npx lerna ${lernaCmd}").trim()
         return steps.readJSON(text: cmdOutput)
